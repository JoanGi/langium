/******************************************************************************
 * Copyright 2021 TypeFox GmbH
 * This program and the accompanying materials are made available under the
 * terms of the MIT License, which is available in the project root.
 ******************************************************************************/

<<<<<<< HEAD
import { Range } from 'vscode-languageserver';
import { LangiumDocument } from '../documents/document';
=======
import { CstNode, LeafCstNode } from '../syntax-tree';
>>>>>>> 00ebfd98
import { CompositeCstNodeImpl, LeafCstNodeImpl } from '../parser/cst-node-builder';
import { CstNode, LeafCstNode } from '../syntax-tree';

export function flatten(node: CstNode): LeafCstNode[] {
    if (node instanceof LeafCstNodeImpl) {
        return [node];
    } else if (node instanceof CompositeCstNodeImpl) {
        return node.children.flatMap(e => flatten(e));
    } else {
        return [];
    }
}

export function toRange(node: CstNode, document: LangiumDocument): Range {
    return {
        start: document.positionAt(node.offset),
        end: document.positionAt(node.offset + node.length)
    };
}<|MERGE_RESOLUTION|>--- conflicted
+++ resolved
@@ -4,14 +4,10 @@
  * terms of the MIT License, which is available in the project root.
  ******************************************************************************/
 
-<<<<<<< HEAD
 import { Range } from 'vscode-languageserver';
 import { LangiumDocument } from '../documents/document';
-=======
 import { CstNode, LeafCstNode } from '../syntax-tree';
->>>>>>> 00ebfd98
 import { CompositeCstNodeImpl, LeafCstNodeImpl } from '../parser/cst-node-builder';
-import { CstNode, LeafCstNode } from '../syntax-tree';
 
 export function flatten(node: CstNode): LeafCstNode[] {
     if (node instanceof LeafCstNodeImpl) {
